--- conflicted
+++ resolved
@@ -35,11 +35,7 @@
         let ivk_check = ivk.0 == self.sigs.iter().map(|s| s.pk.mvk.0).sum();
 
         // \forall i. index[i] <= m
-<<<<<<< HEAD
-        let index_bound_check = self.indices.iter().fold(true, |r, i| r && i <= &params.m);
-=======
-        let index_bound_check = self.0.indices.iter().all(|i| i <= &params.m);
->>>>>>> 7cf24ac8
+        let index_bound_check = self.indices.iter().all(|i| i <= &params.m);
 
         // \forall i. \forall j. (i == j || index[i] != index[j])
         let index_uniq_check =
@@ -58,13 +54,8 @@
 
         // \forall i : [0..k]. path[i] is a witness for (mvk[i]), stake[i] in avk
         let path_check =
-<<<<<<< HEAD
-            self.sigs[0..params.k as usize].iter().fold(true, |r, sig| {
-                r && avk.check(&(sig.pk, sig.stake), sig.party, &sig.path)
-=======
-            self.0.sigs[0..params.k as usize].iter().all(|sig| {
+            self.sigs[0..params.k as usize].iter().all(|sig| {
                 avk.check(&(sig.pk, sig.stake), sig.party, &sig.path)
->>>>>>> 7cf24ac8
             });
 
         // \forall i : [1..k]. ev[i] = MSP.Eval(msg, index[i], sig[i])
@@ -86,13 +77,8 @@
         let eval_stake_check =
             self.evals[0..params.k as usize]
                   .iter()
-<<<<<<< HEAD
                   .zip(&self.sigs[0..params.k as usize])
-                  .fold(true, |r, (ev, sig)| r && ev_lt_phi(params.phi_f, *ev, sig.stake, total_stake));
-=======
-                  .zip(&self.0.sigs[0..params.k as usize])
                   .all(|(ev, sig)| ev_lt_phi(params.phi_f, *ev, sig.stake, total_stake));
->>>>>>> 7cf24ac8
 
         ivk_check &&
         index_bound_check &&
